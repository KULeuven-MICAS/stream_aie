--- conflicted
+++ resolved
@@ -45,13 +45,11 @@
         data["id"] = self.node_id
         data["name"] = self.node.name
         data["operator_type"] = ConvParser.OP_TYPE
-<<<<<<< HEAD
         data["operand_precision"] = self.get_operand_precision_user_format()
         data["operand_source"] = self.get_operand_source_user_format(predecessors)
 
         # 1D Conv case: append dimensions of size 1 so equation holds. Conv in FY dimension
         is_1d_conv = len(kernel_shape) == 1
-=======
         # IMPORTANT: If any of the input loops require padding, they should be defined as the rightmost dimensions in
         # the equation. This is because we construct the dimensionality order and then add the padding to those last
         # dimensions in the order
@@ -59,7 +57,6 @@
             data["equation"] = "O[b][g][oy][ox][c]+=W[g][c][fy][fx]*I[b][g][iy][ix][c]"
         else:
             data["equation"] = "O[b][g][oy][ox][c]+=W[k][c][fy][fx]*I[b][g][iy][ix][c]"
->>>>>>> 6b007038
 
         # Get dimension sizes from input parameters
         assert input_shape[0] == output_shape[0], "Batch size is different for input and output activations."
