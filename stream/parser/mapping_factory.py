from typing import Any

from zigzag.datatypes import (
    LayerDim,
    OADimension,
    UnrollFactor,
)
from zigzag.mapping.spatial_mapping import (
    MappingSingleOADim,
    SpatialMapping,
)

from stream.workload.kernel import AIEKernel
from stream.workload.mapping import TILING_T, InterCoreMappingAttributes


class MappingFactory:

    def __init__(self, mapping_data: list[dict[str, Any]]):
        self.all_mapping_data = mapping_data

    def create(self) -> dict[str, InterCoreMappingAttributes]:  # type: ignore
        all_mappings: dict[str, InterCoreMappingAttributes] = {}

        for mapping_data in self.all_mapping_data:
            op_type = mapping_data["name"]
            core_allocation = mapping_data["core_allocation"]
            layer_dimension_names = mapping_data["layer_dimension_names"]
            spatial_mapping = self.create_spatial_mapping(mapping_data)
            inter_core_tiling = self.create_inter_core_tiling(mapping_data)
            intra_core_tiling = self.create_intra_core_tiling(mapping_data)
            kernel = self.create_kernel(mapping_data)
            mapping = InterCoreMappingAttributes(
                op_type=op_type,
                spatial_mapping=spatial_mapping,
                core_allocation=core_allocation,
                inter_core_tiling=inter_core_tiling,
                intra_core_tiling=intra_core_tiling,
<<<<<<< HEAD
                layer_dimension_names=layer_dimension_names,
=======
                kernel=kernel,
>>>>>>> 6b007038
            )
            all_mappings[op_type] = mapping
        return all_mappings

    def create_kernel(self, mapping_data: dict[str, Any]) -> AIEKernel:
        return AIEKernel(
            name=mapping_data["kernel"]["name"],
            utilization=mapping_data["kernel"]["utilization"],
        )

    def create_spatial_mapping(self, mapping_data: dict[str, Any]) -> SpatialMapping:
        if mapping_data["spatial_mapping"] is None:
            return SpatialMapping.empty()

        user_data: dict[str, list[str]] = mapping_data["spatial_mapping"]
        spatial_mapping_dict: dict[OADimension, MappingSingleOADim] = {}

        for oa_dim_str, unrolling_list in user_data.items():
            oa_dim = OADimension(oa_dim_str)
            mapping_this_oa_dim = self.create_mapping_single_oa_dim(unrolling_list)
            spatial_mapping_dict[oa_dim] = mapping_this_oa_dim

        return SpatialMapping(spatial_mapping_dict)

    def create_mapping_single_oa_dim(self, mapping_data: list[str]) -> MappingSingleOADim:
        mapping_dict: dict[LayerDim, UnrollFactor] = {}

        for single_unrolling in mapping_data:
            layer_dim, unrolling = self.__convert_layer_dim_int_pair(single_unrolling)
            mapping_dict[layer_dim] = unrolling

        return MappingSingleOADim(mapping_dict)

    def create_inter_core_tiling(self, mapping_data: dict[str, Any]) -> TILING_T:
        return [self.__convert_layer_dim_int_pair(pair) for pair in mapping_data["inter_core_tiling"]]

    def create_intra_core_tiling(self, mapping_data: dict[str, Any]) -> TILING_T:
        return [self.__convert_layer_dim_int_pair(pair) for pair in mapping_data["intra_core_tiling"]]

    def __convert_layer_dim_int_pair(self, pair: str):
        """Convert strings such as `D, 4` into a LayerDim and int"""
        layer_dim_str = pair.split(",")[0]
        unrolling_str = pair.split(",")[-1]
        match unrolling_str.strip(" "):
            case "all":
                unrolling = "all"
            case "*":
                unrolling = "*"
            case _:
                unrolling = int(unrolling_str)
        layer_dim = LayerDim(layer_dim_str)
        return layer_dim, unrolling<|MERGE_RESOLUTION|>--- conflicted
+++ resolved
@@ -36,11 +36,8 @@
                 core_allocation=core_allocation,
                 inter_core_tiling=inter_core_tiling,
                 intra_core_tiling=intra_core_tiling,
-<<<<<<< HEAD
                 layer_dimension_names=layer_dimension_names,
-=======
                 kernel=kernel,
->>>>>>> 6b007038
             )
             all_mappings[op_type] = mapping
         return all_mappings
