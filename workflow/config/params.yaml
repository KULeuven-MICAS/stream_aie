--- conflicted
+++ resolved
@@ -21,7 +21,6 @@
     Ks: [64,]
     Ns: [64,]
 
-<<<<<<< HEAD
   whole_array:
     stream_hw_id: whole_array
     stream_main_file: "main_gemm_whole_array.py"
@@ -31,12 +30,4 @@
     n: 32
     Ms: [64,]
     Ks: [64,]
-    Ns: [64,]
-=======
-  shapes:
-    # - { M: 32, K: 32, N: 32 }
-    - { M: 64, K: 64, N: 64 }
-    # - { M: 128, K: 128, N: 128 }
-    # - { M: 256, K: 256, N: 256 }
-    # - { M: 512, K: 512, N: 512 }
->>>>>>> 6d943f45
+    Ns: [64,]